--- conflicted
+++ resolved
@@ -20,11 +20,7 @@
 
       try {
         // First, check if user is a teacher
-<<<<<<< HEAD
-        const { data: teacherData, error: teacherError } = await supabase
-=======
-        const { data: profileData, error: profileError } = await supabase
->>>>>>> 2144f042
+     const { data: profileData, error: profileError } = await supabase
           .from("profiles")
           .select("id, name")
           .eq("email", session.user.email)
@@ -52,11 +48,8 @@
 
     try {
       // First, check if user is a teacher
-<<<<<<< HEAD
-      const { data: teacherData, error: teacherError } = await supabase
-=======
+
       const { data: profileData, error: profileError } = await supabase
->>>>>>> 2144f042
         .from("profiles")
         .select("id, name")
         .eq("email", session.user.email)
