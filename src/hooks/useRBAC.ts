import { useQuery } from "@tanstack/react-query";
import { supabase } from "@/integrations/supabase/client.ts";
import { useAuth } from "@/hooks/use-auth.ts";

interface UserRole {
  role: string | null;
  teacher_id: string | null;
}

export const useRBAC = () => {
  const { session } = useAuth();

  const { data: userRole, isLoading } = useQuery<UserRole | null>({
    queryKey: ["user-role", session?.user?.id],
    queryFn: async (): Promise<UserRole | null> => {
      if (!session?.user?.id) {
        return null;
      }

      // 1. Check auth metadata first for a quick role check
      const authRole = session.user.user_metadata?.role;
      if (authRole) {
        return { role: authRole, teacher_id: session.user.id };
      }

      // 2. If no role in metadata, query the profiles table
      const { data: profile, error } = await supabase
        .from("profiles")
<<<<<<< HEAD
        .select("role")
        .eq("email", session.user.email)
        .maybeSingle();

      if (profileError) {
        console.error("Error fetching profile:", profileError);
        return {};
      }

      const result: UserRole = {};

      if (profile?.role) {
        result.role = profile.role;
      }

      // If user is a teacher, get their teacher ID
      if (profile?.role === "teacher") {
        const { data: teacherProfile, error: teacherError } = await supabase
          .from("profiles")
          .select("id")
          .eq("email", session.user.email)
          .eq("role", "teacher")
          .maybeSingle();

        if (teacherError) {
          console.error("Error fetching teacher profile:", teacherError);
        } else if (teacherProfile) {
          result.teacher_id = teacherProfile.id;
        }
      }

      return result;
    },
    enabled: !!session?.user?.email,
=======
        .select("id, role")
        .eq("id", session.user.id)
        .single();

      if (error) {
        console.error("Error fetching user profile for RBAC:", error);
        return null;
      }

      return {
        role: profile.role,
        teacher_id: profile.id, // The profile ID is the teacher ID
      };
    },
    enabled: !!session?.user?.id,
>>>>>>> a80cd434
  });

  const isAdmin = userRole?.role === "admin";
  const isTeacher = userRole?.role === "teacher";
  const teacherId = userRole?.teacher_id;

  console.log("RBAC Hook - Role:", userRole?.role, "Admin:", isAdmin, "Teacher:", isTeacher, "Teacher ID:", teacherId);

  return {
    isAdmin,
    isTeacher,
    teacherId,
    role: userRole?.role,
    isLoading,
  };
};<|MERGE_RESOLUTION|>--- conflicted
+++ resolved
@@ -26,42 +26,7 @@
       // 2. If no role in metadata, query the profiles table
       const { data: profile, error } = await supabase
         .from("profiles")
-<<<<<<< HEAD
-        .select("role")
-        .eq("email", session.user.email)
-        .maybeSingle();
 
-      if (profileError) {
-        console.error("Error fetching profile:", profileError);
-        return {};
-      }
-
-      const result: UserRole = {};
-
-      if (profile?.role) {
-        result.role = profile.role;
-      }
-
-      // If user is a teacher, get their teacher ID
-      if (profile?.role === "teacher") {
-        const { data: teacherProfile, error: teacherError } = await supabase
-          .from("profiles")
-          .select("id")
-          .eq("email", session.user.email)
-          .eq("role", "teacher")
-          .maybeSingle();
-
-        if (teacherError) {
-          console.error("Error fetching teacher profile:", teacherError);
-        } else if (teacherProfile) {
-          result.teacher_id = teacherProfile.id;
-        }
-      }
-
-      return result;
-    },
-    enabled: !!session?.user?.email,
-=======
         .select("id, role")
         .eq("id", session.user.id)
         .single();
@@ -77,7 +42,6 @@
       };
     },
     enabled: !!session?.user?.id,
->>>>>>> a80cd434
   });
 
   const isAdmin = userRole?.role === "admin";
