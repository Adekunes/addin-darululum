--- conflicted
+++ resolved
@@ -36,13 +36,7 @@
 
 const ProgressBookPage = () => {
   const { toast } = useToast();
-<<<<<<< HEAD
-  const [selectedStudentId, setSelectedStudentId] = useState<string | null>(null);
-  const [searchQuery, setSearchQuery] = useState("");
-  const [activeTab, setActiveTab] = useState("all");
-  const [viewMode, setViewMode] = useState<"daily" | "classroom">("daily");
-  const [selectedTeacherId, setSelectedTeacherId] = useState<string | null>(null);
-=======
+
   const [selectedStudentId, setSelectedStudentId] = useState<string | null>(
     null,
   );
@@ -52,7 +46,6 @@
   const [selectedTeacherId, setSelectedTeacherId] = useState<
     string | undefined
   >(undefined);
->>>>>>> 2144f042
 
   const { isAdmin, teacherId: currentTeacherId } = useTeacherStatus();
   const { session } = useAuth();
@@ -66,15 +59,13 @@
     }
   }, []);
 
-<<<<<<< HEAD
-=======
+
   useEffect(() => {
     if (!isAdmin && currentTeacherId) {
       setSelectedTeacherId(currentTeacherId);
     }
   }, [isAdmin, currentTeacherId]);
 
->>>>>>> 2144f042
   const { data: teachers } = useQuery({
     queryKey: ["active-teachers", "role", "teacher"],
     queryFn: async () => {
@@ -181,26 +172,13 @@
     enabled: !isLoadingUserProfile && !!userProfileData,
   });
 
-<<<<<<< HEAD
-  const currentTeacherId = teacherId;
-
-  useRealtimeLeaderboard(currentTeacherId ?? undefined, () => {
-    // Intentionally empty, realtime updates might trigger refetch of other queries if needed
-  });
-  
-  const filteredStudents = students?.filter(student => student.name.toLowerCase().includes(searchQuery.toLowerCase()));
-  
-  return (
-    <div className="space-y-4 sm:space-y-6 pb-16">
-      {/* Enhanced Header */}
-=======
+
   const filteredStudents = students?.filter((student) =>
     student.name.toLowerCase().includes(searchQuery.toLowerCase())
   );
 
   return (
     <div className="space-y-4 sm:space-y-6 pb-16">
->>>>>>> 2144f042
       <div className="flex flex-col sm:flex-row justify-between items-start sm:items-center gap-3">
         <div className="space-y-2">
           <div className="flex items-center space-x-3">
@@ -218,11 +196,7 @@
           </div>
         </div>
       </div>
-<<<<<<< HEAD
-
-      {/* Main Content Card */}
-=======
->>>>>>> 2144f042
+
       <Card className="overflow-hidden shadow-lg border-0 bg-white">
         <div className="bg-gradient-to-r from-gray-50 to-blue-50 border-b border-gray-200">
           <CardContent className="p-4 sm:p-6">
@@ -345,7 +319,6 @@
                             <h3 className="text-xl font-semibold text-gray-700">
                               Select a Student
                             </h3>
-<<<<<<< HEAD
                             <Select value={selectedTeacherId || (teachers && teachers.length > 0 ? teachers[0]?.id : undefined)} onValueChange={setSelectedTeacherId}>
                               <SelectTrigger className="bg-white border-green-200 focus:border-green-500 focus:ring-green-500">
                                 <SelectValue placeholder="All Teachers" />
@@ -434,28 +407,7 @@
                     <Select value={selectedTeacherId || (teachers && teachers.length > 0 ? teachers[0]?.id : undefined)} onValueChange={setSelectedTeacherId}>
                       <SelectTrigger className="bg-white border-green-200 focus:border-green-500 focus:ring-green-500">
                         <SelectValue placeholder="Choose a teacher" />
-=======
-                            <p className="text-gray-500 text-center mt-2">
-                              Choose a student from the list to view their
-                              progress.
-                            </p>
-                          </div>
-                        )}
-                    </div>
-                  </div>
-                </div>
-              </TabsContent>
-              <TabsContent value="classroom" className="space-y-4 sm:space-y-6">
-                {isAdmin && (
-                  <div className="mb-4 max-w-xs">
-                    <Select
-                      value={selectedTeacherId}
-                      onValueChange={(id) =>
-                        setSelectedTeacherId(id === "all" ? undefined : id)}
-                    >
-                      <SelectTrigger className="w-full bg-white">
-                        <SelectValue placeholder="All Teachers" />
->>>>>>> 2144f042
+
                       </SelectTrigger>
                       <SelectContent>
                         <SelectItem value="all">All Teachers</SelectItem>
@@ -466,17 +418,9 @@
                         ))}
                       </SelectContent>
                     </Select>
-<<<<<<< HEAD
                   </Card>}
                 <ClassroomRecords teacherId={currentTeacherId || (teachers && teachers.length > 0 ? teachers[0]?.id : "default")} isAdmin={isAdmin} />
-=======
-                  </div>
-                )}
-                <ClassroomRecords
-                  teacherId={selectedTeacherId}
-                  isAdmin={isAdmin}
-                />
->>>>>>> 2144f042
+
               </TabsContent>
             </Tabs>
           </CardContent>
