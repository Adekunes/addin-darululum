--- conflicted
+++ resolved
@@ -64,16 +64,10 @@
       <div className="container mx-auto px-3 sm:px-4 lg:px-8 py-4 sm:py-6 space-y-4 sm:space-y-8">
         {/* Mobile-optimized Header Section */}
         <div className="relative overflow-hidden">
-<<<<<<< HEAD
           <div className="absolute inset-0 bg-gradient-to-r from-blue-600/10 via-purple-600/10 to-teal-600/10 rounded-2xl sm:rounded-3xl blur-3xl"></div>
           <div className="relative bg-white/80 dark:bg-slate-800/80 backdrop-blur-sm border border-white/20 dark:border-slate-700/30 rounded-xl sm:rounded-2xl p-4 sm:p-6 lg:p-8 shadow-xl">
             <div className="flex flex-col gap-4 sm:gap-6">
-=======
-          <div className="absolute inset-0 bg-gradient-to-r from-blue-600/10 via-purple-600/10 to-teal-600/10 rounded-3xl blur-3xl">
-          </div>
-          <div className="relative bg-white/80 dark:bg-slate-800/80 backdrop-blur-sm border border-white/20 dark:border-slate-700/30 rounded-2xl p-6 sm:p-8 shadow-xl">
-            <div className="flex flex-col lg:flex-row lg:items-center lg:justify-between gap-6">
->>>>>>> 2144f042
+
               <div className="space-y-2">
                 <div className="flex items-center gap-2 sm:gap-3">
                   <div className="p-2 sm:p-3 bg-gradient-to-br from-blue-500 to-purple-600 rounded-lg sm:rounded-xl text-white shadow-lg">
@@ -95,37 +89,25 @@
                   variant="outline"
                   className="bg-green-50 text-green-700 border-green-200 dark:bg-green-900/20 dark:text-green-300 dark:border-green-800 px-3 py-1.5 text-xs sm:text-sm font-medium"
                 >
-<<<<<<< HEAD
+
                   <CalendarCheck className="h-3 w-3 sm:h-4 sm:w-4 mr-1.5 sm:mr-2" />
                   {new Date().toLocaleDateString('en-US', { 
                     weekday: isMobile ? 'short' : 'long', 
                     month: isMobile ? 'short' : 'long', 
                     day: 'numeric' 
-=======
-                  <CalendarCheck className="h-4 w-4 mr-2" />
-                  {new Date().toLocaleDateString("en-US", {
-                    weekday: "long",
-                    year: "numeric",
-                    month: "long",
-                    day: "numeric",
->>>>>>> 2144f042
+
                   })}
                 </Badge>
                 <Badge
                   variant="outline"
                   className="bg-blue-50 text-blue-700 border-blue-200 dark:bg-blue-900/20 dark:text-blue-300 dark:border-blue-800 px-3 py-1.5 text-xs sm:text-sm font-medium"
                 >
-<<<<<<< HEAD
+
                   <Clock className="h-3 w-3 sm:h-4 sm:w-4 mr-1.5 sm:mr-2" />
                   {new Date().toLocaleTimeString('en-US', { 
                     hour: '2-digit', 
                     minute: '2-digit' 
-=======
-                  <Clock className="h-4 w-4 mr-2" />
-                  {new Date().toLocaleTimeString("en-US", {
-                    hour: "2-digit",
-                    minute: "2-digit",
->>>>>>> 2144f042
+
                   })}
                 </Badge>
               </div>
@@ -155,15 +137,9 @@
                       </p>
                     </div>
                   </div>
-<<<<<<< HEAD
                   <div className={`p-2 sm:p-3 rounded-lg sm:rounded-xl ${stat.color} bg-white/50 dark:bg-slate-800/50 group-hover:scale-110 transition-transform duration-300`}>
                     <stat.icon className="h-4 w-4 sm:h-6 sm:w-6" />
-=======
-                  <div
-                    className={`p-3 rounded-xl ${stat.color} bg-white/50 dark:bg-slate-800/50 group-hover:scale-110 transition-transform duration-300`}
-                  >
-                    <stat.icon className="h-6 w-6" />
->>>>>>> 2144f042
+
                   </div>
                 </div>
               </CardContent>
@@ -182,14 +158,9 @@
                   </div>
                   Attendance Dashboard
                 </CardTitle>
-<<<<<<< HEAD
                 <CardDescription className="text-slate-600 dark:text-slate-300 mt-1 sm:mt-2 text-sm sm:text-base">
                   Select students directly and record attendance with flexible timing and reasons
-=======
-                <CardDescription className="text-slate-600 dark:text-slate-300 mt-2 text-base">
-                  Select students directly and record attendance with flexible
-                  timing and reasons
->>>>>>> 2144f042
+
                 </CardDescription>
               </div>
             </div>
@@ -205,7 +176,6 @@
                 <TabsList className="w-full h-auto p-0 bg-transparent grid grid-cols-2 rounded-none">
                   <TabsTrigger
                     value="take-attendance"
-<<<<<<< HEAD
                     className="flex items-center justify-center gap-1.5 sm:gap-3 py-3 sm:py-4 px-3 sm:px-6 text-sm sm:text-base font-medium transition-all duration-300 rounded-none border-b-2 border-transparent data-[state=active]:border-blue-500 data-[state=active]:bg-blue-50 dark:data-[state=active]:bg-blue-900/20 data-[state=active]:text-blue-700 dark:data-[state=active]:text-blue-300 hover:bg-slate-100 dark:hover:bg-slate-700/50"
                   >
                     <CalendarCheck className="h-4 w-4 sm:h-5 sm:w-5" />
@@ -217,39 +187,7 @@
                   >
                     <Users className="h-4 w-4 sm:h-5 sm:w-5" />
                     <span className="text-xs sm:text-base">Records</span>
-=======
-                    className={`
-                      flex items-center justify-center gap-3 py-4 px-6 text-base font-medium 
-                      transition-all duration-300 rounded-none border-b-2 border-transparent
-                      data-[state=active]:border-blue-500 data-[state=active]:bg-blue-50 dark:data-[state=active]:bg-blue-900/20
-                      data-[state=active]:text-blue-700 dark:data-[state=active]:text-blue-300
-                      hover:bg-slate-100 dark:hover:bg-slate-700/50
-                      ${isMobile ? "flex-col gap-1 py-3" : ""}
-                    `}
-                  >
-                    <CalendarCheck
-                      className={`${isMobile ? "h-5 w-5" : "h-5 w-5"}`}
-                    />
-                    <span className={`${isMobile ? "text-xs" : ""}`}>
-                      Take Attendance
-                    </span>
-                  </TabsTrigger>
-                  <TabsTrigger
-                    value="records"
-                    className={`
-                      flex items-center justify-center gap-3 py-4 px-6 text-base font-medium 
-                      transition-all duration-300 rounded-none border-b-2 border-transparent
-                      data-[state=active]:border-purple-500 data-[state=active]:bg-purple-50 dark:data-[state=active]:bg-purple-900/20
-                      data-[state=active]:text-purple-700 dark:data-[state=active]:text-purple-300
-                      hover:bg-slate-100 dark:hover:bg-slate-700/50
-                      ${isMobile ? "flex-col gap-1 py-3" : ""}
-                    `}
-                  >
-                    <Users className={`${isMobile ? "h-5 w-5" : "h-5 w-5"}`} />
-                    <span className={`${isMobile ? "text-xs" : ""}`}>
-                      Attendance Records
-                    </span>
->>>>>>> 2144f042
+
                   </TabsTrigger>
                 </TabsList>
               </div>
@@ -264,14 +202,9 @@
                       <h3 className="text-lg sm:text-xl font-semibold text-slate-900 dark:text-slate-100">
                         Record Student Attendance
                       </h3>
-<<<<<<< HEAD
                       <p className="text-slate-600 dark:text-slate-400 text-sm sm:text-base">
                         Select students and set attendance with custom timing
-=======
-                      <p className="text-slate-600 dark:text-slate-400">
-                        Select students directly and set attendance with custom
-                        timing and reasons
->>>>>>> 2144f042
+
                       </p>
                     </div>
                     <AttendanceForm />
@@ -287,14 +220,9 @@
                       <h3 className="text-lg sm:text-xl font-semibold text-slate-900 dark:text-slate-100">
                         Attendance History
                       </h3>
-<<<<<<< HEAD
                       <p className="text-slate-600 dark:text-slate-400 text-sm sm:text-base">
                         View and manage all attendance records
-=======
-                      <p className="text-slate-600 dark:text-slate-400">
-                        View and manage all attendance records across all
-                        students
->>>>>>> 2144f042
+
                       </p>
                     </div>
                     <AttendanceTable />
